--- conflicted
+++ resolved
@@ -18,13 +18,9 @@
 EMAIL = metadata['email']
 
 requires = [
-<<<<<<< HEAD
-    'astropy',
+    'astropy>=1.0.5',
     'jplephem>=2.0',
     'networkx',
-=======
-    'astropy>=1.0.5',
->>>>>>> 80336a98
     'numpy',
     'represent>=1.4.0',
 ]
